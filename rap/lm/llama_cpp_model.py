import os
import warnings
from typing import Union, Optional

import numpy as np
import scipy
from transformers import StoppingCriteriaList

from rap import LanguageModel, GenerateOutput


class LlamaCppModel(LanguageModel):
<<<<<<< HEAD
    def __init__(self, path, n_ctx=2048, n_batch=2048, n_thread=None):

=======
    def __init__(self, path, n_ctx=2048, n_batch=2048):
>>>>>>> d83a0ef7
        try:
            from llama_cpp import Llama
        except ImportError as e:
            Llama = None
            raise ImportError('You need to install llama-cpp-python if you want to use llama_cpp. '
                              'In most cases, `pip install llama-cpp-python` is enough. '
                              'If your build fails or need more details, visit https://github.com/abetlen/llama-cpp-python. '
                              'If you want to use facebookresearch/llama, use llama instead of llama_cpp.') from e

        # put all layers on GPUs
<<<<<<< HEAD
        self.llama = Llama(path, n_ctx=n_ctx, n_batch=n_batch, logits_all=True, verbose=False, n_gpu_layers=1000, n_threads=n_thread)
=======
        self.llama = Llama(path,
                           n_ctx=n_ctx,
                           n_batch=n_batch,
                           n_gpu_layers=1000,  # set to a large number to put all layers on GPUs
                           logits_all=True,
                           verbose=False)
>>>>>>> d83a0ef7
        self.n_ctx = n_ctx

    def generate(self,
                 inputs: list[str],
                 max_length: Optional[int] = None,
                 max_new_tokens: Optional[int] = None,
                 do_sample: bool = False,
                 temperature: float = 1.0,
                 top_k: int = 50,
                 top_p: float = 1.0,
                 num_return_sequences: int = 1,
                 eos_token_id: Union[None, str, int, list[str, int]] = None,
                 hide_input: bool = True,
                 output_log_probs: bool = False,
                 stopping_criteria: Optional[StoppingCriteriaList] = None,
                 **kwargs) -> GenerateOutput:

        print("=" * 80)
        print("inputs:", inputs)
        print("=" * 80)

        assert hide_input, 'TODO: only supports hide_input=True for llama.cpp now'
        assert max_length is None, 'TODO: does not support max_length for llama.cpp now'
        assert num_return_sequences == 1, 'TODO: does not support multiple return sequences for llama.cpp now'
        if isinstance(eos_token_id, int):
            assert False, 'TODO: does not support *int* eos_token_id for llama.cpp now, use *str*'
        if isinstance(eos_token_id, list):
            assert not any(isinstance(token, int) for token in
                           eos_token_id), 'TODO: does not support *int* eos_token_id for llama.cpp now, use *str*'
        if not do_sample:
            if temperature != 1.0:  # temperature is explicitly set with do_sample=False
                warnings.warn('temperature is set, but do_sample=False')
            temperature = 0

        generated_text = []
        log_probs = [] if output_log_probs else None

        for input in inputs:
            if max_new_tokens is None:
                max_new_tokens = self.n_ctx
            output = self.llama(input, max_tokens=max_new_tokens, temperature=temperature, top_k=top_k, top_p=top_p,
                                stop=eos_token_id, logprobs=1 if output_log_probs else None,
                                stopping_criteria=stopping_criteria)['choices'][0]
            generated_text.append(output['text'])
            if output_log_probs:
                token_logprobs = output['logprobs']['token_logprobs']
                log_probs.append(np.array(token_logprobs))

        print("=" * 80)
        print("generated_text:", generated_text)
        print("=" * 80)
        
        return GenerateOutput(text=generated_text, log_prob=log_probs)

    def get_next_token_logits(self,
                              prompt: Union[str, list[str]],
                              candidates: Union[list[str], list[list[str]]],
                              postprocess: Optional[str] = None,  # log_softmax, softmax, TODO: need docstring
                              **kwargs) -> list[np.ndarray]:
        if isinstance(prompt, str):
            prompt = [prompt]
        if isinstance(candidates[0], str):
            candidates = [candidates] * len(prompt)

        cand_tokens = []
        for candidate in candidates:
            cand_tokens.append([])
            for cand in candidate:
                token = self.tokenize(cand, add_bos=False)
                if len(token) != 1:
                    warnings.warn(f'candidate {cand} corresponds to {len(token)} instead of 1')
                cand_tokens[-1].append(token[0])

        output = []

        for input, cand in zip(prompt, cand_tokens):
            self.llama.reset()
            input_tokens = self.tokenize(input, add_bos=True)
            self.llama.eval(input_tokens)
            logits = np.array(self.llama.eval_logits[-1])
            if postprocess == 'log_softmax':
                logits = scipy.special.log_softmax(logits, axis=-1)
            elif postprocess == 'softmax':
                logits = scipy.special.softmax(logits, axis=-1)
            output.append(logits[cand])
        return output

    def get_loglikelihood(self, prefix: str, contents: list[str], **kwargs) -> np.ndarray:

        print("=" * 80)
        print("prefix:", prefix)
        # print("contents:", contents)
        print("=" * 80)

        prefix_tokens = self.tokenize(prefix, add_bos=True)
        output = []
        for content in contents:
            print("content:", content)
            content_tokens = self.tokenize(content, add_bos=True)
            if any(p != c for p, c in zip(prefix_tokens, content_tokens)):
                warnings.warn(f'prefix {repr(prefix)} does not match content {repr(content)}')
            self.llama.reset()
            self.llama.eval(content_tokens)
            logits = self.llama.eval_logits
            log_probs = scipy.special.log_softmax(logits, axis=-1)
            content_log_probs = log_probs[np.arange(len(prefix_tokens), len(content_tokens)) - 1,
            content_tokens[len(prefix_tokens):]]
            output.append(sum(content_log_probs))
            print("=" * 80)
        return np.array(output)

    def tokenize(self, text: str, add_bos=True):
        return self.llama.tokenize(bytes(text, encoding='utf-8'), add_bos=add_bos)


if __name__ == '__main__':
    model = LlamaCppModel(path='/data/yi/llama.cpp/models/65B/ggml-model-q5_0.bin')
    print(model.get_next_token_logits(['Hello'], candidates=[[',']], postprocess='log_softmax'))
    print(model.get_next_token_logits(['Hello,'], candidates=[[' I']], postprocess='log_softmax'))
    print(model.get_next_token_logits(['Hello, I'], candidates=[[' am']], postprocess='log_softmax'))
    print(model.generate(['Hello'], max_new_tokens=20, output_log_probs=True))<|MERGE_RESOLUTION|>--- conflicted
+++ resolved
@@ -10,12 +10,8 @@
 
 
 class LlamaCppModel(LanguageModel):
-<<<<<<< HEAD
     def __init__(self, path, n_ctx=2048, n_batch=2048, n_thread=None):
 
-=======
-    def __init__(self, path, n_ctx=2048, n_batch=2048):
->>>>>>> d83a0ef7
         try:
             from llama_cpp import Llama
         except ImportError as e:
@@ -25,17 +21,13 @@
                               'If your build fails or need more details, visit https://github.com/abetlen/llama-cpp-python. '
                               'If you want to use facebookresearch/llama, use llama instead of llama_cpp.') from e
 
-        # put all layers on GPUs
-<<<<<<< HEAD
-        self.llama = Llama(path, n_ctx=n_ctx, n_batch=n_batch, logits_all=True, verbose=False, n_gpu_layers=1000, n_threads=n_thread)
-=======
         self.llama = Llama(path,
                            n_ctx=n_ctx,
                            n_batch=n_batch,
                            n_gpu_layers=1000,  # set to a large number to put all layers on GPUs
                            logits_all=True,
-                           verbose=False)
->>>>>>> d83a0ef7
+                           verbose=False,
+                           n_threads=n_thread)
         self.n_ctx = n_ctx
 
     def generate(self,
