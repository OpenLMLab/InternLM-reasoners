--- conflicted
+++ resolved
@@ -2,8 +2,5 @@
 from .llama_model import *
 from .llama_cpp_model import *
 from .openai_model import *
-<<<<<<< HEAD
 from .internlm_model import *
-=======
-from .llama_model_v2 import *
->>>>>>> 0e355a9f
+from .llama_model_v2 import *